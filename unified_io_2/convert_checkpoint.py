from time import perf_counter

import numpy as np
import torch


def _map_name(name):
  transpose = False
  parts = name.split(".")
  if len(parts) == 0:
    return name

  if parts[0] in {"input_encoders_audio_history", "input_encoders_image_history"}:
    # resampler translation
    if parts[0] == "input_encoders_image_history":
      parts[0] = "input_embedders.image_history"
    else:
      parts[0] = "input_embedders.audio_history"

    if parts[-1] == "resampler_latents":
      parts[-1] = "latents"
    if len(parts) > 2 and parts[2] == "PerceiverResampler_0":
      parts[2] = "perceiver"

  if parts[0] in {'input_image_encoder', 'input_audio_encoder'}:
    # encoder translation
    if "audio" in parts[0]:
      parts[0] = "input_embedders.audio"
    else:
      parts[0] = "input_embedders.image"

    if ".class_embedding." in name:
      transpose = True

    if len(parts) > 3 and parts[3] == "Transformer_0":
      parts[3] = "transformer"
      if parts[4].startswith("ResidualAttentionBlock"):
        num = parts[4].split("_")[1]
        parts[4] = f"resblocks.{num}"
      if parts[5] == "MultiHeadDotProductAttention_0":
        parts[5] = "attn"
        if parts[-2] == "out":
          parts[-2] = "out_proj"
        elif parts[-1] == "bias":
          parts = parts[:-2] + [f"{parts[-2]}_in_proj_bias"]
        elif parts[-1] == "kernel":
          parts = parts[:-2] + [f"{parts[-2]}_in_proj_weight"]
          transpose = True
      elif parts[5] == "MLP_0":
        parts[5] = "mlp"
        if parts[6] == "c_fc":
          parts[6] = "fc1"
        if parts[6] == "c_proj":
          parts[6] = "fc2"
    if parts[-1] == "kernel":
      parts[-1] = "weight"
      transpose = True
    if parts[-2] == "norm1":
      parts[-2] = "ln_1"
    elif parts[-2] == "norm2":
      parts[-2] = "ln_2"
    if parts[-2] in {"pre_ln", "ln_1", "ln_2", "lin_2", "lin_1"} and parts[-1] == "scale":
      parts[-1] = "weight"
    if parts[-1] == "pos_embed":
      parts[-1] = "positional_embedding"
    # if parts[-2] in {"pre_ln", "ln_1", "ln_2"} and parts[-1] == "scale":
    #   parts[-1] = "weight"
    return ".".join(parts), transpose

  if parts[0] == "input_text_encoder":
    parts[0] = "input_embedders.text"

  for ix, p  in enumerate(parts):
    if p.endswith("layer_norm"):
      parts[ix] = p[:-len("layer_norm")] + "norm"

  if parts[0] == "target_encoders_text":
    parts[0] = "target_embedders.text"
  
  if parts[0] == "target_encoders_image":
    # image target encoder translation
    parts[0] = "target_embedders.image"
    if parts[1] == "discrete_vae":
      parts[1] = "vqgan"
      if parts[2] == "quantize":
        parts.append("weight")
      elif parts[-2].startswith("norm"):
        if parts[-1] == "scale":
          parts[-1] = "weight"
      elif parts[-1] == "kernel":
        parts[-1] = "weight"
        transpose = (3, 2, 0, 1)

<<<<<<< HEAD
=======
  if parts[0] == "target_encoders_audio":
    # audio target encoder translation
    parts[0] = "target_embedders.audio"
    if parts[1] == "discrete_vae":
      parts[1] = "vqgan"
      if parts[2] == "quantize":
        parts.append("weight")
      elif len(parts) > 3 and parts[3] == "Transformer_0":
        parts[3] = "transformer"
        if parts[4].startswith("encoderblock"):
          if parts[5] == "MultiHeadDotProductAttention_0":
            parts[5] = "attn"
          elif parts[5] == "MlpBlock_0":
            parts[5] = "mlp"
            num = int(parts[6].split("_")[1]) + 1
            parts[6] = f"fc{num}"
          elif parts[5].startswith("LayerNormWithBias"):
            num  = int(parts[5].split("_")[1]) + 1
            parts[5] = f"ln_{num}"
      elif parts[3] == "ConvTranspose_0":
        parts[3] = "conv_transpose"
        transpose = (2, 3, 0, 1)
      
      if parts[-1] == "scale":
        parts[-1] = "weight"
      if parts[-1] == "kernel":
        parts[-1] = "weight"
        if parts[3] != "conv_transpose":
          transpose = True

>>>>>>> 2a210835
  if parts[-2] == "attention":
    parts[-1] = "weight"

  if parts[-1] == "embedding":
    parts[-1] = "weight"

  if parts[-1] == "kernel":
    parts[-1] = "weight"
    transpose = True
  return ".".join(parts), transpose


def convert_params(params):
  mapped_params = {}
  for k, v in params.items():
    k, tr = _map_name(k)
<<<<<<< HEAD
    if isinstance(tr, tuple):
      v = np.transpose(v, tr)
=======
    if tr and isinstance(tr, tuple):
      v = v.transpose(tr)
>>>>>>> 2a210835
    elif tr:
      v = v.T
    mapped_params[k] = torch.as_tensor(v)
  return mapped_params


def flatten_dict(src, prefix, out):
  if isinstance(src, dict):
    for k, v in src.items():
      flatten_dict(v, prefix + "." + k, out)
  elif isinstance(src, np.ndarray) and src.dtype == np.object_:
    flatten_dict(src.item(), prefix, out)
  else:
    out[prefix] = src
  return {k.lstrip("."): v for k, v in out.items()}


def load_checkpoint(
    checkpoint, input_modalities=("text",), target_modalities=("text",)):
  prefixes = [
    'decoder', 'encoder',
    'audio_token_embedder', 'image_token_embedder', 'text_token_embedder',
    'input_text_encoder',
  ]
  if "image" in input_modalities:
    prefixes.append("input_image_encoder")
  if "audio" in input_modalities:
    prefixes.append('input_audio_encoder')
  if "audio_history" in input_modalities:
    prefixes.append('input_encoders_audio_history')
  if "image_history" in input_modalities:
    prefixes.append('input_encoders_image_history')
  if "image" in target_modalities:
    prefixes.append('target_encoders_image')
  if "text" in target_modalities:
    prefixes.append('target_encoders_text')
  if "audio" in target_modalities:
    prefixes.append('target_encoders_audio')

  if checkpoint.endswith(".npz"):
    params = np.load(checkpoint, allow_pickle=True)
    params = {k: params[k] for k in params if any(k.startswith(x) for x in prefixes)}
    params = flatten_dict(params, '', {})
    mapped_params = convert_params(params)
  else:
    raise NotImplementedError()
  return mapped_params<|MERGE_RESOLUTION|>--- conflicted
+++ resolved
@@ -91,8 +91,6 @@
         parts[-1] = "weight"
         transpose = (3, 2, 0, 1)
 
-<<<<<<< HEAD
-=======
   if parts[0] == "target_encoders_audio":
     # audio target encoder translation
     parts[0] = "target_embedders.audio"
@@ -123,7 +121,6 @@
         if parts[3] != "conv_transpose":
           transpose = True
 
->>>>>>> 2a210835
   if parts[-2] == "attention":
     parts[-1] = "weight"
 
@@ -140,13 +137,8 @@
   mapped_params = {}
   for k, v in params.items():
     k, tr = _map_name(k)
-<<<<<<< HEAD
     if isinstance(tr, tuple):
       v = np.transpose(v, tr)
-=======
-    if tr and isinstance(tr, tuple):
-      v = v.transpose(tr)
->>>>>>> 2a210835
     elif tr:
       v = v.T
     mapped_params[k] = torch.as_tensor(v)
