--- conflicted
+++ resolved
@@ -26,15 +26,6 @@
     self.config = config
 
     cfg = self.config
-<<<<<<< HEAD
-    self.pos_emb_cache = layers.get_1d_position_embedding(
-      cfg.text_pos_emb, cfg.decoder_max_text_length,
-      cfg.emb_dim, cfg.head_dim, True, 1, cfg.dtype)
-    self.modality_embedding = nn.Parameter(torch.zeros((cfg.emb_dim,), dtype=torch.float32))
-
-  def forward(self, inputs, shared_embed, mask, pos_ids=None, segment_ids=None, targets=None,
-              cur_index=None):
-=======
     self.register_buffer("pos_emb_cache", layers.get_1d_position_embedding(
       cfg.text_pos_emb, cfg.decoder_max_text_length, cfg.emb_dim, cfg.head_dim, True, 1))
     if "llama_rope" in cfg.text_pos_emb:
@@ -42,20 +33,16 @@
       if param_dict is not None:
         self.modality_embedding.data.copy_(torch.from_numpy(param_dict['modality_embedding']))
     
-  def forward(self, inputs, shared_embed, mask=None, pos_ids=None, segment_ids=None, targets=None):
->>>>>>> 7dfb56dd
+  def forward(self, inputs, shared_embed, mask=None, pos_ids=None, segment_ids=None,
+              targets=None, cur_index=None):
     cfg = self.config
     bs = inputs.shape[0]
 
     if pos_ids is None:
-<<<<<<< HEAD
       if cur_index is not None:
         pos_ids = torch.full_like(inputs, cur_index)
       else:
-        pos_ids = torch.arange(inputs.shape[1], dtype=torch.int32)[None, ...]
-=======
-      pos_ids = torch.arange(inputs.shape[1], dtype=torch.int32, device=inputs.device)[None, ...]
->>>>>>> 7dfb56dd
+        pos_ids = torch.arange(inputs.shape[1], dtype=torch.int32, device=inputs.device)[None, ...]
 
     x = shared_embed(inputs)
 
