import torch

from uio2.model import UnifiedIOModel
from uio2.preprocessing import UnifiedIOPreprocessor
from uio2.runner import TaskRunner, extract_individual_keypoints
from uio2.data_utils import values_to_tokens
from uio2 import config

from transformers import GenerationConfig

import pylab as plt
from PIL import Image
from tqdm import tqdm
import os

from config import get_config_args

import numpy as np

def detect_keypoints(runner, img_filename, image_processed_size, **kwargs):
    p = "List coordinates of all visible towel corners"
    example = runner.uio2_preprocessor(text_inputs=p, image_inputs=img_filename, target_modality="text")
    text = runner.predict_text(example, max_tokens=32, detokenize=True, logits_processor=None, **kwargs)
    kps = extract_individual_keypoints(text, example["/meta/image_info"], image_processed_size)
    
    return kps, text


def centers_to_tokens(gt_centers, img_shape):
    
    gt_centers_tokens_x = values_to_tokens(gt_centers[:,0] / img_shape[1])
    gt_centers_tokens_y = values_to_tokens(gt_centers[:,1] / img_shape[0])


    gt_centers_tokens_x = [x.decode("utf-8") for x in gt_centers_tokens_x.numpy()]
    gt_centers_tokens_y = [y.decode("utf-8") for y in gt_centers_tokens_y.numpy()]

    gt_centers_text = " , ".join([f"{x} {y}" for x,y in zip(gt_centers_tokens_x, gt_centers_tokens_y)])

    return gt_centers_text


if __name__ == "__main__":

    args = get_config_args()

    PLOT = False

    #EXP_FOLDER = "./exp/vicos-towels/model=allenai/uio2-large_resize_factor=1_batchsize=24/num_train_epoch=100/depth=False"
    #EXP_FOLDER = "./exp/vicos-towels/model=allenai/uio2-large_resize_factor=1_batchsize=24_lr=0.001/num_train_epoch=100/depth=False"
    EVAL_FOLDER = args['save_dir']
    EVAL_TYPE = args['eval_type']
    EVAL_EPOCH = args['eval_epoch']
    EVAL_CROPPED = args.get('eval_cropped')
    SKIP_IF_EXISTS = args.get('skip_if_exists')
<<<<<<< HEAD
    EVAL_PRERESIZE = args.get('eval_preresize')
=======
    EVAL_RESIZE = args.get('eval_resize')
    #EVAL_TYPE = "train" # test or train
    #EVAL_EPOCH = "_100"
>>>>>>> 889b032c

    DISPLAY_TO_FILE = args.get("display_to_file")

    OUTPUT_RESULT = os.path.join(EVAL_FOLDER,f"{EVAL_TYPE}_results{EVAL_EPOCH}", "eval_size=512x512", "results.pkl")
    #OUTPUT_RESULT = os.path.join(EVAL_FOLDER,f"{EVAL_TYPE}_results{EVAL_EPOCH}", "results.pkl")

    if EVAL_CROPPED:
        OUTPUT_RESULT = OUTPUT_RESULT.replace("results.pkl","results_cropped_img.pkl")

    if SKIP_IF_EXISTS and os.path.exists(OUTPUT_RESULT):
        print(f"Skipping due to found existing results {OUTPUT_RESULT}")
    else:
        dev = torch.device("cuda:0")

<<<<<<< HEAD
        model_cfg_overrides = args['model'].get('kwargs')
        preprocessor_kwargs = args['model'].get('preprocessor_kwargs')

        processing_size = args['model'].get('processing_size')
        if processing_size:
            if model_cfg_overrides is None:
                model_cfg_overrides = dict()
                
            if 't5_config' not in model_cfg_overrides:
                model_cfg_overrides['t5_config'] = dict()
            if 'sequence_length' not in model_cfg_overrides:
                model_cfg_overrides['sequence_length'] = dict()
            if 'cfg_overrides' not in preprocessor_kwargs:
                preprocessor_kwargs['cfg_overrides'] = dict()
            if 'sequence_length' not in preprocessor_kwargs['cfg_overrides']:
                preprocessor_kwargs['cfg_overrides']['sequence_length'] = dict()

            from uio2 import config

            model_cfg_overrides['t5_config']['default_image_vit_size'] = tuple(processing_size)
            model_cfg_overrides['sequence_length']['image_input_samples'] = (processing_size[0]//config.IMAGE_INPUT_D)*(processing_size[1]//config.IMAGE_INPUT_D)

            preprocessor_kwargs['cfg_overrides']['sequence_length']['image_input_samples'] = (processing_size[0]//config.IMAGE_INPUT_D)*(processing_size[1]//config.IMAGE_INPUT_D)
        
        preprocessor = UnifiedIOPreprocessor.from_pretrained(args['model']['preprocessor'], **preprocessor_kwargs)
        model = UnifiedIOModel.from_pretrained(args['model']['name'], cfg_overrides=model_cfg_overrides, local_files_only=True)
=======
        preprocessor = UnifiedIOPreprocessor.from_pretrained(args['model']['preprocessor'], **args['model']['preprocessor_kwargs'])
        model = UnifiedIOModel.from_pretrained(args['model']['name'], cfg_overrides=args['model'].get('kwargs'),local_files_only=True)
>>>>>>> 889b032c

        
        state = torch.load(os.path.join(EVAL_FOLDER,f"checkpoint{EVAL_EPOCH}.pth"))

        model_state_dict = {k.replace("module.",""):v for k,v in state['model_state_dict'].items()}
        model.load_state_dict(model_state_dict, strict=True)
        model.to(dev)

        model.eval()

        runner = TaskRunner(model, preprocessor)

        from datasets import ClothDataset, KeypointPreprocessorDataset

        from torchvision.transforms import InterpolationMode
        transform_img_keys = ['image', 'instance', 'label', 'ignore', 'orientation', 'mask']
        transform_tensors = [torch.FloatTensor, torch.ShortTensor, torch.ByteTensor, torch.ByteTensor, torch.FloatTensor, torch.ByteTensor]
        transform_img_interpolate = [InterpolationMode.BILINEAR, InterpolationMode.NEAREST, InterpolationMode.NEAREST,  InterpolationMode.NEAREST,  InterpolationMode.BILINEAR, InterpolationMode.NEAREST]

        USE_SEGMENTATION = False
        USE_DEPTH = False

        if USE_SEGMENTATION:
            transform_img_keys.append('segmentation_mask')
            transform_tensors.append(torch.FloatTensor)
            transform_img_interpolate.append(InterpolationMode.NEAREST)

        if USE_DEPTH:
            transform_img_keys.append('depth')
            transform_tensors.append(torch.FloatTensor)
            transform_img_interpolate.append(InterpolationMode.NEAREST)


        transform = [
            # for training without augmentation (same as testing)
            {
                'name': 'ToTensor',
                'opts': {
                    'keys': ('image',),
                    'type': (torch.FloatTensor,),
                },			
            },
            
            # {
			# 		'name': 'RandomHorizontalFlip',
			# 		'opts': {
            #             'keys': ('image',),'keys_bbox': ('center',),
			# 			#'keys': ('image', 'instance', 'label', 'ignore', 'orientation', 'mask') + (('depth',) if USE_DEPTH else ()), 'keys_bbox': ('center',),
			# 			#'keys_custom_fn' : { 'orientation': lambda x: (-1*x + np.pi)  % (2 * np.pi) - np.pi},
			# 			'p': 0.5,
			# 		}
			# 	},
			# 	{
			# 		'name': 'RandomVerticalFlip',
			# 		'opts': {
            #             'keys': ('image',),'keys_bbox': ('center',),
			# 			#'keys': ('image', 'instance', 'label', 'ignore', 'orientation', 'mask') + (('depth',) if USE_DEPTH else ()), 'keys_bbox': ('center',),
			# 			#'keys_custom_fn' : { 'orientation': lambda x: (np.pi - x + np.pi)  % (2 * np.pi) - np.pi},
			# 			'p': 0.5,
			# 		}
			# 	},
			# 	{
			# 		'name': 'RandomCustomRotation',
			# 		'opts': {
			# 			'keys': ('image',),'keys_bbox': ('center',),
			# 			'resample': (InterpolationMode.BILINEAR,),
			# 			#'keys': ('image', 'instance', 'label', 'ignore', 'orientation', 'mask') + (('depth',) if USE_DEPTH else ()), 'keys_bbox': ('center',),
			# 			#'keys_custom_fn' : { 'orientation': lambda x,angle: (x + (angle*np.pi / 180.0) + np.pi)  % (2 * np.pi) - np.pi},
			# 			#'resample': (InterpolationMode.BILINEAR, InterpolationMode.NEAREST, InterpolationMode.NEAREST,
			# 			#					InterpolationMode.NEAREST, InterpolationMode.NEAREST, InterpolationMode.NEAREST)  + ((InterpolationMode.BILINEAR, ) if USE_DEPTH else ()),
			# 			'angles': list(range(0,360,10)),
			# 			'rate':0.5,
			# 		}
			# 	},
			# 	{
			# 		'name': 'ColorJitter',
			# 		'opts': {
			# 			'keys': ('image',), 'p': 0.5,
			# 			'saturation': 0.3, 'hue': 0.3, 'brightness': 0.3, 'contrast':0.3
			# 		}
			# 	}
        ]

        subfolders_train = [
            dict(folder='bg=white_desk', annotation='annotations_propagated.xml', data_subfolders=['cloth=big_towel','cloth=checkered_rag_big','cloth=checkered_rag_medium', 'cloth=linen_rag','cloth=small_towel','cloth=towel_rag','cloth=waffle_rag','cloth=waffle_rag_stripes']),
			dict(folder='bg=green_checkered', annotation='annotations_propagated.xml', data_subfolders=['cloth=big_towel','cloth=checkered_rag_big','cloth=checkered_rag_medium', 'cloth=linen_rag','cloth=small_towel','cloth=towel_rag','cloth=waffle_rag','cloth=waffle_rag_stripes']),
			dict(folder='bg=poster', annotation='annotations_propagated.xml', data_subfolders=['cloth=big_towel','cloth=checkered_rag_big','cloth=checkered_rag_medium', 'cloth=linen_rag','cloth=small_towel','cloth=towel_rag','cloth=waffle_rag','cloth=waffle_rag_stripes']),
			dict(folder='bg=red_tablecloth', annotation='annotations_propagated.xml', data_subfolders=['cloth=big_towel','cloth=checkered_rag_big','cloth=checkered_rag_medium', 'cloth=linen_rag','cloth=small_towel','cloth=towel_rag','cloth=waffle_rag','cloth=waffle_rag_stripes'])
        ]

        subfolders_test = [
            dict(folder='bg=red_tablecloth', annotation='annotations_propagated.xml', data_subfolders=['cloth=checkered_rag_small', 'cloth=cotton_napkin']),
            dict(folder='bg=white_desk', annotation='annotations_propagated.xml', data_subfolders=['cloth=checkered_rag_small', 'cloth=cotton_napkin']),
            dict(folder='bg=green_checkered', annotation='annotations_propagated.xml', data_subfolders=['cloth=checkered_rag_small', 'cloth=cotton_napkin']),
            dict(folder='bg=poster', annotation='annotations_propagated.xml', data_subfolders=['cloth=checkered_rag_small', 'cloth=cotton_napkin']),
            dict(folder='bg=festive_tablecloth', annotation='annotations_propagated.xml', data_subfolders=['cloth=big_towel','cloth=checkered_rag_big','cloth=checkered_rag_medium', 'cloth=checkered_rag_small', 'cloth=cotton_napkin', 'cloth=linen_rag','cloth=small_towel','cloth=towel_rag','cloth=waffle_rag','cloth=waffle_rag_stripes'])
        ]
        #subfolders = [dict(folder='../demo_cube', annotation='annotations.json', data_subfolders=['.']),]
        #subfolders = [dict(folder='../IJS-examples',data_subfolders=['.'])]

        if EVAL_CROPPED:
            RESIZE_FACTOR=0.5
            transform.append(
                {
                'name': 'RandomCrop',
                'opts': {
                    'keys': ('image',),'keys_bbox': ('center',),
                    'pad_if_needed': True,
                    'size': (512,512)
                }
                })
        else:
            RESIZE_FACTOR=1.0

<<<<<<< HEAD
            if EVAL_PRERESIZE:
                
                if 'x' in EVAL_PRERESIZE:
                    TEST_SIZE_H, TEST_SIZE_W = map(int,EVAL_PRERESIZE.split("x"))
                else:
                    TEST_SIZE_H = TEST_SIZE_W = int(EVAL_PRERESIZE)
=======
            if EVAL_RESIZE is not None:
                
                if 'x' in EVAL_RESIZE:
                    TEST_SIZE_H, TEST_SIZE_W = map(int,EVAL_RESIZE.split("x"))
                else:
                    TEST_SIZE_H = TEST_SIZE_W = int(EVAL_RESIZE)
>>>>>>> 889b032c

                transform.append(
                    {
                        'name': 'Resize',
                        'opts': {
                            'keys': ('image',),
                            'interpolation': (InterpolationMode.BILINEAR,),
                            'keys_bbox': ('center',),
                            'size': (TEST_SIZE_H, TEST_SIZE_W),
                        }
                    })
<<<<<<< HEAD
        
=======

>>>>>>> 889b032c
        #/storage/datasets/ClothDataset
        #CLOTH_DATASET_VICOS = '/storage/local/ssd/cache/ClothDatasetVICOS/'
        CLOTH_DATASET_VICOS = os.environ.get('VICOS_TOWEL_DATASET')
        db = ClothDataset(root_dir=CLOTH_DATASET_VICOS, resize_factor=RESIZE_FACTOR, transform_only_valid_centers=1.0, transform_per_sample_rng=False,
                          transform=transform, segment_cloth=USE_SEGMENTATION, use_depth=USE_DEPTH, correct_depth_rotation=False, subfolders=subfolders_train if EVAL_TYPE == "train" else subfolders_test)

        db = KeypointPreprocessorDataset(preprocessor, db, full_config=model.full_config, returned_raw_sample=True, randomize_keypoints_order=False, apply_internal_scale_aug=True)
        # prepare training data
        train_imgs = []
        train_prompts = []

        plt.figure()

        from utils.evaluation.center_eval import CenterGlobalMinimizationEval
        eval = CenterGlobalMinimizationEval("")

        results = dict()

        IMAGE_PROCESS_SIZE = model.config.image_vit_patch_size if model.full_config.use_image_vit else model.config.image_patch_size

        for i,preeprocessed_sample in enumerate(tqdm(db)):
            #if i % 8 != 0:
            #    continue
            sample = preeprocessed_sample['sample']
            img = np.array(sample['image'])
            center = sample['center']

            gt_centers = center[(center[:, 0] > 0) | (center[:, 1] > 0), :]
            #gt_centers = gt_centers[:1,:] # only one

            #gt_centers_text = centers_to_tokens(gt_centers, img.shape[1:])
            #gt_kps = extract_individual_keypoints(gt_centers_text, image_info=None)
            #gt_kps[:,0] *= img.shape[1]/config.IMAGE_INPUT_SIZE[0]
            #gt_kps[:,1] *= img.shape[2]/config.IMAGE_INPUT_SIZE[0]

            gt_centers_text = preprocessor.tokenizer.decode(preeprocessed_sample['/targets/text/targets'])
            gt_kps = extract_individual_keypoints(gt_centers_text, preeprocessed_sample["/meta/image_info"], IMAGE_PROCESS_SIZE)

            train_prompts.append(f"List coordinates of all visible towel corners in <image_input>: {gt_centers_text}")
            train_imgs.append(img)

            kps, text = detect_keypoints(runner, np.transpose(img,(1,2,0)),
                                         generation_config = GenerationConfig(
                                                                do_sample=True,
                                                                num_beams=5,
                                                                max_length=None,  # Avoid warning about preferring max_new_tokens
                                                                bos_token_id=0,
                                                                eos_token_id=1,
                                                                # We generally use 0 for padding, but having pad==bos triggers a superfluous
                                                                # warning from GenerationMixin so we just tell it 1 to keep it quiet
                                                                pad_token_id=1,
                                                            ))
            if PLOT:
                print(sample['im_name'])
                print("gt:", train_prompts[-1])
                print(gt_centers)
                print("prediction:", text)
                print(kps)

                import PIL
                
                plt.clf()
                plt.subplot(1, 1, 1)            
                plt.imshow(np.transpose(img,(1,2,0)))
                plt.plot(gt_kps[:,0],gt_kps[:,1],'r.')
                plt.plot(kps[:,0],kps[:,1],'bx')
                #plt.plot(kps[:,1]+420,kps[:,0]-420,'bx')
                
                plt.draw(); plt.pause(0.01)
                plt.waitforbuttonpress()	
            
            if DISPLAY_TO_FILE:
                import cv2
                img_denormalized = (img * 255).astype(np.uint8)
                img_transposed = np.transpose(img_denormalized, (1, 2, 0))
                # Convert the image to BGR (OpenCV uses BGR, while matplotlib uses RGB)
                img_bgr = cv2.cvtColor(img_transposed, cv2.COLOR_RGB2BGR)

                # Clone the image for drawing keypoints
                img_copy = img_bgr.copy()

                # Draw ground truth keypoints (red dots)
                for pt in gt_kps:
                    cv2.circle(img_copy, (int(pt[0]), int(pt[1])), radius=5, color=(0, 0, 255), thickness=-1)

                # Draw predicted keypoints (blue x's)
                for pt in kps:
                    cv2.drawMarker(img_copy, (int(pt[0]), int(pt[1])), color=(255, 0, 0), markerType=cv2.MARKER_CROSS, markerSize=10, thickness=2)

                os.makedirs(os.path.join(os.path.dirname(OUTPUT_RESULT),"plot_cropped" if EVAL_CROPPED else "plot"), exist_ok=True)
                cv2.imwrite(os.path.join(os.path.dirname(OUTPUT_RESULT),"plot_cropped" if EVAL_CROPPED else "plot", sample['im_name'].replace(CLOTH_DATASET_VICOS,"").replace("/",".")), img_copy)

            if 'RandomCrop' in sample:
                params, pad_size = sample['RandomCrop']
                # pad_size = (t,l,r,b) -- unclear if top and left are switched
                # params = (dx,dy, th, tw)
                kps = kps.reshape(-1,2)
                
                kps[:,0] = (kps[:,0] + params[1] - pad_size[0])/RESIZE_FACTOR
                kps[:,1] = (kps[:,1] + params[0] - pad_size[1])/RESIZE_FACTOR

            if 'Resize' in sample:
                resize_factors = sample['Resize']

                kps = kps.reshape(-1,2)
                
                kps[:,0] = (kps[:,0]/ resize_factors[0] )/RESIZE_FACTOR
                kps[:,1] = (kps[:,1]/ resize_factors[1] )/RESIZE_FACTOR


            results[sample['im_name'].replace(CLOTH_DATASET_VICOS,"")] = kps

        
        os.makedirs(os.path.dirname(OUTPUT_RESULT), exist_ok=True)

        import pickle
        with open(OUTPUT_RESULT, 'wb') as f:
            pickle.dump(results, f)


    if False:
        img_filename = "/storage/datasets/ClothDataset/ClothDatasetVICOS/bg=white_desk/cloth=big_towel/rgb/image_0000_view0_ls4_camera0.jpg"
        #img_filename = "/storage/datasets/ClothDataset/ClothDatasetVICOS/bg=white_desk/cloth=big_towel/rgb/image_0000_view19_ls1_camera0.jpg"

        #detect_towel_corners_in_context(runner, ["/storage/datasets/ClothDataset/ClothDatasetVICOS/bg=white_desk/cloth=big_towel/rgb/image_0000_view0_ls3_camera0.jpg",
        #                                         "/storage/datasets/ClothDataset/ClothDatasetVICOS/bg=white_desk/cloth=big_towel/rgb/image_0000_view0_ls5_camera0.jpg",
        #                                         "/storage/datasets/ClothDataset/ClothDatasetVICOS/bg=white_desk/cloth=big_towel/rgb/image_0000_view0_ls6_camera0.jpg",
        #                                         "/storage/datasets/ClothDataset/ClothDatasetVICOS/bg=white_desk/cloth=big_towel/rgb/image_0000_view0_ls0_camera0.jpg"], img_filename)
        
        kps, text = detect_keypoints(runner, img_filename)
        print(text)
        print(kps)

        import PIL
        plt.figure()
        plt.imshow(PIL.Image.open(img_filename))
        plt.plot(kps[:,0],kps[:,1],'.')
        plt.show(block=True)
<|MERGE_RESOLUTION|>--- conflicted
+++ resolved
@@ -53,13 +53,7 @@
     EVAL_EPOCH = args['eval_epoch']
     EVAL_CROPPED = args.get('eval_cropped')
     SKIP_IF_EXISTS = args.get('skip_if_exists')
-<<<<<<< HEAD
     EVAL_PRERESIZE = args.get('eval_preresize')
-=======
-    EVAL_RESIZE = args.get('eval_resize')
-    #EVAL_TYPE = "train" # test or train
-    #EVAL_EPOCH = "_100"
->>>>>>> 889b032c
 
     DISPLAY_TO_FILE = args.get("display_to_file")
 
@@ -74,7 +68,6 @@
     else:
         dev = torch.device("cuda:0")
 
-<<<<<<< HEAD
         model_cfg_overrides = args['model'].get('kwargs')
         preprocessor_kwargs = args['model'].get('preprocessor_kwargs')
 
@@ -101,10 +94,6 @@
         
         preprocessor = UnifiedIOPreprocessor.from_pretrained(args['model']['preprocessor'], **preprocessor_kwargs)
         model = UnifiedIOModel.from_pretrained(args['model']['name'], cfg_overrides=model_cfg_overrides, local_files_only=True)
-=======
-        preprocessor = UnifiedIOPreprocessor.from_pretrained(args['model']['preprocessor'], **args['model']['preprocessor_kwargs'])
-        model = UnifiedIOModel.from_pretrained(args['model']['name'], cfg_overrides=args['model'].get('kwargs'),local_files_only=True)
->>>>>>> 889b032c
 
         
         state = torch.load(os.path.join(EVAL_FOLDER,f"checkpoint{EVAL_EPOCH}.pth"))
@@ -219,21 +208,12 @@
         else:
             RESIZE_FACTOR=1.0
 
-<<<<<<< HEAD
             if EVAL_PRERESIZE:
                 
                 if 'x' in EVAL_PRERESIZE:
                     TEST_SIZE_H, TEST_SIZE_W = map(int,EVAL_PRERESIZE.split("x"))
                 else:
                     TEST_SIZE_H = TEST_SIZE_W = int(EVAL_PRERESIZE)
-=======
-            if EVAL_RESIZE is not None:
-                
-                if 'x' in EVAL_RESIZE:
-                    TEST_SIZE_H, TEST_SIZE_W = map(int,EVAL_RESIZE.split("x"))
-                else:
-                    TEST_SIZE_H = TEST_SIZE_W = int(EVAL_RESIZE)
->>>>>>> 889b032c
 
                 transform.append(
                     {
@@ -245,11 +225,7 @@
                             'size': (TEST_SIZE_H, TEST_SIZE_W),
                         }
                     })
-<<<<<<< HEAD
-        
-=======
-
->>>>>>> 889b032c
+        
         #/storage/datasets/ClothDataset
         #CLOTH_DATASET_VICOS = '/storage/local/ssd/cache/ClothDatasetVICOS/'
         CLOTH_DATASET_VICOS = os.environ.get('VICOS_TOWEL_DATASET')
